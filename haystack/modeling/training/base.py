--- conflicted
+++ resolved
@@ -659,13 +659,8 @@
         data_silo: DistillationDataSilo,
         epochs: int,
         n_gpu: int,
-<<<<<<< HEAD
-        device: str,
+        device: torch.device,
         lr_schedule: Optional[_LRScheduler] = None,
-=======
-        device: torch.device,
-        lr_schedule: Optional["_LRScheduler"] = None,
->>>>>>> 3b2001e6
         evaluate_every: int = 100,
         eval_report: bool = True,
         use_amp: Optional[str] = None,
